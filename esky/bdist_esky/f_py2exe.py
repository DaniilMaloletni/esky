#  Copyright (c) 2009-2010, Cloud Matrix Pty. Ltd.
#  All rights reserved; available under the terms of the BSD License.
"""

  esky.bdist_esky.f_py2exe:  bdist_esky support for py2exe

"""

from __future__ import with_statement


import os
import re
import sys
import imp
import time
import zipfile
import marshal
import struct
import shutil
import inspect
import zipfile
import ctypes
from glob import glob


from py2exe.build_exe import py2exe

import esky
from esky.util import is_core_dependency, ESKY_CONTROL_DIR
from esky import winres

try:
    import py2exe.mf as modulefinder
except ImportError:
    modulefinder = None

#  Hack to make win32com work seamlessly with py2exe
if modulefinder is not None:
  try:
    import win32com
    for p in win32com.__path__[1:]:
        modulefinder.AddPackagePath("win32com", p)
    for extra in ["win32com.shell"]: #,"win32com.mapi"
        __import__(extra)
        m = sys.modules[extra]
        for p in m.__path__[1:]:
           modulefinder.AddPackagePath(extra, p)
  except ImportError:
     pass


class custom_py2exe(py2exe): 
    """Custom py2exe command subclass.

    This py2exe command subclass incorporates some well-known py2exe "hacks"
    to make common third-party packages work better.
    """

    def create_modulefinder(self):
        mf = py2exe.create_modulefinder(self)
        self.__mf = mf
        return mf

    def build_manifest(self,target,template):
        (mfest,mid) = py2exe.build_manifest(self,target,template)
        #  Hack to get proper UI theme when freezing wxPython
        if mfest is not None:
            if "wx" in self.__mf.modules:
                mfest = mfest.replace("</assembly>","""
                    <dependency>
                      <dependentAssembly>
                        <assemblyIdentity
                         type="win32"
                         name="Microsoft.Windows.Common-Controls"
                         version="6.0.0.0"
                         processorArchitecture="*"
                         publicKeyToken="6595b64144ccf1df"
                         language="*" />
                      </dependentAssembly>
                   </dependency>
                 </assembly>""")
        return (mfest,mid)


def freeze(dist):
    """Freeze the given distribution data using py2exe."""
    includes = dist.includes
    excludes = dist.excludes
    options = dist.freezer_options
    #  Merge in any encludes/excludes given in freezer_options
    includes.append("esky")
    for inc in options.pop("includes",()):
        includes.append(inc)
    for exc in options.pop("excludes",()):
        excludes.append(exc)
    #  py2exe expects some arguments on the main distribution object.
    #  We handle data_files ourselves, so fake it out for py2exe.
    dist.distribution.console = []
    dist.distribution.windows = []
    my_data_files = dist.distribution.data_files
    dist.distribution.data_files = []
    for exe in dist.get_executables():
        #  Pass any executable kwds through to py2exe.
        #  We handle "icon" and "gui_only" ourselves.
        s = exe._kwds.copy()
        s["script"] = exe.script
        s["dest_base"] = exe.name[:-4]
        if exe.icon is not None and "icon_resources" not in s:
            s["icon_resources"] = [(1,exe.icon)]
        if exe.gui_only:
            dist.distribution.windows.append(s)
        else:
            dist.distribution.console.append(s)
    if "zipfile" in options:
        dist.distribution.zipfile = options.pop("zipfile")
    #  Create the py2exe cmd and adjust its options
    cmd = custom_py2exe(dist.distribution)
    cmd.includes = includes
    cmd.excludes = excludes
    for (nm,val) in options.iteritems():
        setattr(cmd,nm,val)
    cmd.dist_dir = dist.freeze_dir
    cmd.finalize_options()
    #  Actually run the freeze process
    cmd.run()
    #  Copy data files into the freeze dir
    dist.distribution.data_files = my_data_files
    for (src,dst) in dist.get_data_files():
        dst = os.path.join(dist.freeze_dir,dst)
        dstdir = os.path.dirname(dst)
        if not os.path.isdir(dstdir):
            dist.mkpath(dstdir)
        dist.copy_file(src,dst)
    #  Place a marker fileso we know how it was frozen
    os.mkdir(os.path.join(dist.freeze_dir,ESKY_CONTROL_DIR))
    marker_file = os.path.join(ESKY_CONTROL_DIR,"f-py2exe-%d%d.txt")%sys.version_info[:2]
    open(os.path.join(dist.freeze_dir,marker_file),"w").close()
    #  Copy package data into the library.zip
    #  For now, we don't try to put package data into a bundled zipfile.
    if dist.distribution.zipfile is not None:
        lib = zipfile.ZipFile(os.path.join(dist.freeze_dir,"library.zip"),"a")
        for (src,arcnm) in dist.get_package_data():
            lib.write(src,arcnm)
        lib.close()
    else:
        for (src,arcnm) in dist.get_package_data():
            err = "zipfile=None can't be used with package_data (yet...)"
            raise RuntimeError(err)
    #  There's no need to copy library.zip into the bootstrap env, as the
    #  chainloader will run before py2exe goes looking for it.
    pass
    #  Create the bootstraping code, using custom code if specified.
    #  It gets stored as a marshalled list of code objects directly in the exe.
    code_source = [inspect.getsource(esky.bootstrap)]
    if not dist.compile_bootstrap_exes:
        code_source.append(_FAKE_ESKY_BOOTSTRAP_MODULE)
        code_source.append(_CUSTOM_WIN32_CHAINLOADER)
    code_source.append("__esky_name__ = '%s'" % (dist.distribution.get_name(),))
<<<<<<< HEAD
    if dist.bootstrap_code is not None:
        code_source.append(dist.bootstrap_code)
        code_source.append("raise RuntimeError('didnt chainload')")
    elif dist.bootstrap_module is not None:
        bsmodule = __import__(dist.bootstrap_module)
        for submod in dist.bootstrap_module.split(".")[1:]:
            bsmodule = getattr(bsmodule,submod)
        code_source.append(inspect.getsource(bsmodule))
        code_source.append("raise RuntimeError('didnt chainload')")
    else:
        code_source.append("if not __esky_compile_with_pypy__:")
        code_source.append("    bootstrap()")
=======
    code_source.append(dist.get_bootstrap_code())
    code_source.append("bootstrap()")
>>>>>>> 6367d071
    code_source = "\n".join(code_source)
    if dist.compile_bootstrap_exes:
        for exe in dist.get_executables(rewrite=False):
            if not exe.include_in_bootstrap_env:
                continue
            dist.compile_to_bootstrap_exe(exe,code_source)
    else:
        code = marshal.dumps([compile(code_source,"__main__.py","exec")])
        coderes = struct.pack("iiii",
                         0x78563412, # magic value used for integrity checking,
                         0, # no optimization
                         False,  # normal buffered output
                         len(code),
                         ) + "\x00" + code + "\x00\x00"
        #  We try to bundle the python DLL into all bootstrap executables, even
        #  if it's not bundled in the frozen distribution.  This helps keep the
        #  bootstrap env small and minimise the chance of something going wrong.
        pydll = u"python%d%d.dll" % sys.version_info[:2]
        frozen_pydll = os.path.join(dist.freeze_dir,pydll)
        if os.path.exists(frozen_pydll):
            for nm in os.listdir(dist.freeze_dir):
                if nm == pydll:
                    continue
                if nm.lower().endswith(".pyd") or nm.lower().endswith(".dll"):
                    #  There's an unbundled C-extension, so we can't bundle
                    #  the DLL or our bootstrapper won't work.
                    pydll_bytes = None
                    break
            else:
                #  They've bundled the dll into the zipfile.  Rather than parse
                #  it back out, I'm just going to grab it from the filesystem.
                sz = 0
                res = 0
                while res == sz:
                    sz += 512
                    buf = ctypes.create_string_buffer(sz)
                    res = ctypes.windll.kernel32.GetModuleFileNameA(sys.dllhandle,ctypes.byref(buf),sz)
                    if not res:
                        raise ctypes.WinError()
                with open(buf.value,"rb") as f:
                    pydll_bytes = f.read()
        #  Copy any core dependencies into the bootstrap env.
        for nm in os.listdir(dist.freeze_dir):
            if is_core_dependency(nm):
                if nm == pydll and pydll_bytes is not None:
                    continue
                dist.copy_to_bootstrap_env(nm)
        #  Copy the loader program for each script into the bootstrap env.
        for exe in dist.get_executables(rewrite=False):
            if not exe.include_in_bootstrap_env:
                continue
<<<<<<< HEAD
            exepath = dist.copy_to_bootstrap_env(exe.name)
            #  Insert the bootstrap code into the exe as a resource.
            #  This appears to have the happy side-effect of stripping any extra
            #  data from the end of the exe, which is exactly what we want when
            #  zipfile=None is specified; otherwise each bootstrap EXE would
            #  also contain the whole bundled zipfile.
            winres.add_resource(exepath,coderes,u"PYTHONSCRIPT",1,0)
            #  Inline the pythonXY.dll as a resource in the exe.
            if pydll_bytes is not None:
                winres.add_resource(exepath,pydll_bytes,pydll.upper(),1,0)
=======
            dist.copy_to_bootstrap_env(nm)
    #  Copy the loader program for each script into the bootstrap env.
    for exe in dist.get_executables(normalise=False):
        if not exe.include_in_bootstrap_env:
            continue
        exepath = dist.copy_to_bootstrap_env(exe.name)
        #  Insert the bootstrap code into the exe as a resource.
        #  This appears to have the happy side-effect of stripping any extra
        #  data from the end of the exe, which is exactly what we want when
        #  zipfile=None is specified; otherwise each bootstrap EXE would also
        #  contain the whole bundled zipfile.
        winres.add_resource(exepath,coderes,u"PYTHONSCRIPT",1,0)
        #  Inline the pythonXY.dll as a resource in the exe.
        if pydll_bytes is not None:
            winres.add_resource(exepath,pydll_bytes,pydll.upper(),1,0)
>>>>>>> 6367d071

#  Code to fake out any bootstrappers that try to import from esky.
_FAKE_ESKY_BOOTSTRAP_MODULE = """
class __fake:
  __all__ = ()
sys.modules["esky"] = __fake()
sys.modules["esky.bootstrap"] = __fake()
"""


#  On Windows, execv is flaky and expensive.  If the chainloader is the same
#  python version as the target exe, we can munge sys.path to bootstrap it
#  into the existing process.
#
#  We need to read the script to execute as a resource from the exe, so this
#  only works if we can bootstrap a working ctypes module.  We then insert
#  the source code from esky.winres.load_resource directly into this function.
#
_CUSTOM_WIN32_CHAINLOADER = """
_orig_chainload = _chainload
def _chainload(target_dir):
  # careful to escape percent-sign, this gets interpolated below
  marker_file = pathjoin(ESKY_CONTROL_DIR,"f-py2exe-%%d%%d.txt")%%sys.version_info[:2]
  pydll = "python%%s%%s.dll" %% sys.version_info[:2]
  mydir = dirname(sys.executable)
  if not exists(pathjoin(target_dir,marker_file)):
      _orig_chainload(target_dir)
  else:
      for nm in listdir(target_dir):
          if nm == pydll:
              continue
          if nm.lower().startswith("msvcr"):
              continue
          if nm.lower().endswith(".pyd") or nm.lower().endswith(".dll"):
              #  The freeze dir contains unbundled C extensions.
              #  Since they're linked against a physical python DLL, we
              #  can't chainload them unless we have one too.
              if not exists(pathjoin(mydir,pydll)):
                  _orig_chainload(target_dir)
              else:
                  break
      sys.bootstrap_executable = sys.executable
      sys.executable = pathjoin(target_dir,basename(sys.executable))
      sys.argv[0] = sys.executable
      for i in xrange(len(sys.path)):
          sys.path[i] = sys.path[i].replace(mydir,target_dir)
      libfile = pathjoin(target_dir,"library.zip")
      if exists(libfile) and libfile not in sys.path:
          sys.path.append(libfile)
      try:
          import zipextimporter; zipextimporter.install()
      except ImportError:
          pass
      try:
          import nt
          import ctypes
          import struct
          import marshal
          import msvcrt
      except ImportError:
          _orig_chainload(target_dir)
      # the source for esky.winres.load_resource gets inserted below:
      from ctypes import c_char, POINTER
      k32 = ctypes.windll.kernel32
      LOAD_LIBRARY_AS_DATAFILE = 0x00000002
      _DEFAULT_RESLANG = 1033
      %s
      # now we magically have the load_resource function :-)
      try:
          data = load_resource(sys.executable,u"PYTHONSCRIPT",1,0)
      except EnvironmentError:
          #  This will trigger if sys.executable doesn't exist.
          #  Falling back to the original chainloader will account for
          #  the unlikely case where sys.executable is a backup file.
          _orig_chainload(target_dir)
      else:
          del sys.modules["esky"]
          del sys.modules["esky.bootstrap"]
          headsz = struct.calcsize("iiii")
          (magic,optmz,unbfrd,codesz) = struct.unpack("iiii",data[:headsz])
          assert magic == 0x78563412
          # Set up the environment requested by "optimized" and "unbuffered"
          try:
              opt_var = ctypes.c_int.in_dll(ctypes.pythonapi,"Py_OptimizeFlag")
              opt_var.value = optmz
          except ValueError:
              pass
          if unbfrd:
              msvcrt.setmode(0,nt.O_BINARY)
              msvcrt.setmode(1,nt.O_BINARY)
              ctypes.pythonapi.PyFile_AsFile.argtypes = (ctypes.py_object,)
              if hasattr(ctypes.cdll.msvcrt,"setvbuf"):
                  def setunbuf(f):
                      fp = ctypes.pythonapi.PyFile_AsFile(f)
                      ctypes.cdll.msvcrt.setvbuf(fp,None,4,512)
              else:
                  def setunbuf(fd,mode):
                      fp = ctypes.pythonapi.PyFile_AsFile(f)
                      ctypes.cdll.msvcrt.setbuf(fp,None)
              setunbuf(sys.stdin)
              setunbuf(sys.stdout)
              setunbuf(sys.stderr)
          # skip over the archive name to find start of code
          codestart = headsz
          while data[codestart] != "\\0":
              codestart += 1
          codestart += 1
          codelist = marshal.loads(data[codestart:codestart+codesz])
          # Execute all code in the context of __main__ module.
          # Remove our own cruft from it before doing so.
          d_locals = d_globals = sys.modules["__main__"].__dict__
          d_locals.clear()
          d_locals["__name__"] = "__main__"
          for code in codelist:
              exec code in d_globals, d_locals
          raise SystemExit(0)
""" % (inspect.getsource(winres.load_resource).replace("\n","\n"+" "*6),)

<|MERGE_RESOLUTION|>--- conflicted
+++ resolved
@@ -157,23 +157,9 @@
         code_source.append(_FAKE_ESKY_BOOTSTRAP_MODULE)
         code_source.append(_CUSTOM_WIN32_CHAINLOADER)
     code_source.append("__esky_name__ = '%s'" % (dist.distribution.get_name(),))
-<<<<<<< HEAD
-    if dist.bootstrap_code is not None:
-        code_source.append(dist.bootstrap_code)
-        code_source.append("raise RuntimeError('didnt chainload')")
-    elif dist.bootstrap_module is not None:
-        bsmodule = __import__(dist.bootstrap_module)
-        for submod in dist.bootstrap_module.split(".")[1:]:
-            bsmodule = getattr(bsmodule,submod)
-        code_source.append(inspect.getsource(bsmodule))
-        code_source.append("raise RuntimeError('didnt chainload')")
-    else:
-        code_source.append("if not __esky_compile_with_pypy__:")
-        code_source.append("    bootstrap()")
-=======
     code_source.append(dist.get_bootstrap_code())
-    code_source.append("bootstrap()")
->>>>>>> 6367d071
+    code_source.append("if not __esky_compile_with_pypy__:")
+    code_source.append("    bootstrap()")
     code_source = "\n".join(code_source)
     if dist.compile_bootstrap_exes:
         for exe in dist.get_executables(rewrite=False):
@@ -225,7 +211,6 @@
         for exe in dist.get_executables(rewrite=False):
             if not exe.include_in_bootstrap_env:
                 continue
-<<<<<<< HEAD
             exepath = dist.copy_to_bootstrap_env(exe.name)
             #  Insert the bootstrap code into the exe as a resource.
             #  This appears to have the happy side-effect of stripping any extra
@@ -236,23 +221,6 @@
             #  Inline the pythonXY.dll as a resource in the exe.
             if pydll_bytes is not None:
                 winres.add_resource(exepath,pydll_bytes,pydll.upper(),1,0)
-=======
-            dist.copy_to_bootstrap_env(nm)
-    #  Copy the loader program for each script into the bootstrap env.
-    for exe in dist.get_executables(normalise=False):
-        if not exe.include_in_bootstrap_env:
-            continue
-        exepath = dist.copy_to_bootstrap_env(exe.name)
-        #  Insert the bootstrap code into the exe as a resource.
-        #  This appears to have the happy side-effect of stripping any extra
-        #  data from the end of the exe, which is exactly what we want when
-        #  zipfile=None is specified; otherwise each bootstrap EXE would also
-        #  contain the whole bundled zipfile.
-        winres.add_resource(exepath,coderes,u"PYTHONSCRIPT",1,0)
-        #  Inline the pythonXY.dll as a resource in the exe.
-        if pydll_bytes is not None:
-            winres.add_resource(exepath,pydll_bytes,pydll.upper(),1,0)
->>>>>>> 6367d071
 
 #  Code to fake out any bootstrappers that try to import from esky.
 _FAKE_ESKY_BOOTSTRAP_MODULE = """
