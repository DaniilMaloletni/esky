#  Copyright (c) 2009-2010, Cloud Matrix Pty. Ltd.
#  All rights reserved; available under the terms of the BSD License.
"""

  esky.bootstrap:  minimal bootstrapping code for esky

This module provides the minimal code necessary to bootstrap a frozen
application packaged using esky.  It checks the base runtime directory to
find the most appropriate version of the app and then execvs to the frozen
executable.

This module must use no modules other than builtins, since the stdlib is
not available in the bootstrapping environment.  It must also be capable
of bootstrapping into apps made with older versions of esky, since a partial
update could result in the boostrapper from a new version being forced
to load an old version.

If you want to compile your bootstrapping exes into standalone executables,
this module must also be written in the "RPython" dialect used by the PyPy
translation toolchain.

The code from this module is always executed in the bootstrapping environment
before any custom bootstrapping code.  It provides the following functions for
use during the bootstrap process:

  Chainloading:         execv, chainload
  Filesystem:           listdir, exists, basename, dirname, pathjoin
  Version handling:     split_app_version, join_app_version, parse_version,
                        get_all_versions, get_best_version, is_version_dir,
                        is_installed_version_dir, is_uninstalled_version_dir,
                        lock_version_dir, unlock_version_dir


"""

import sys
import errno

ESKY_CONTROL_DIR = "esky-files"

#  RPython doesn't handle SystemExit automatically, so we put the exit code
#  in this global var and catch SystemExit ourselves at the outmost scope.
_exit_code = [0]

#  The os module is not builtin, so we grab what we can from the
#  platform-specific modules and fudge the rest.
if "posix" in sys.builtin_module_names:
    import fcntl
    from posix import listdir, stat, unlink, rename, execv
    from posix import open as os_open
    from posix import close as os_close
    SEP = "/"
    def isabs(path):
        return (path.startswith(SEP))
elif "nt" in sys.builtin_module_names:
    fcntl = None
    import nt
    from nt import listdir, stat, unlink, rename, spawnv, P_WAIT
    from nt import open as os_open
    from nt import close as os_close
    SEP = "\\"
    def isabs(path):
        if path.startswith(SEP):
            return True
        if len(path) >= 2:
            if path[0].isalpha() and path[1] == ":":
                return True
        return False
    #  The standard execv terminates the spawning process, which makes
    #  it impossible to wait for it.  This alternative is waitable, and
    #  uses the esky.slaveproc machinery to avoid leaving zombie children.
    def execv(filename,args):
        #  Create an O_TEMPORARY file and pass its name to the slave process.
        #  When this master process dies, the file will be deleted and the
        #  slave process will know to terminate.
        tdir = nt.environ.get("TEMP",None)
        if tdir:
            tfile = None
            try:
                nt.mkdir(pathjoin(tdir,"esky-slave-procs"))
            except EnvironmentError:
                pass
            if exists(pathjoin(tdir,"esky-slave-procs")):
                flags = nt.O_CREAT|nt.O_EXCL|nt.O_TEMPORARY|nt.O_NOINHERIT
                for i in xrange(10):
                    tfilenm = "slave-%d.%d.txt" % (nt.getpid(),i,)
                    tfilenm = pathjoin(tdir,"esky-slave-procs",tfilenm)
                    try:
                        tfile = nt.open(tfilenm,flags)
                        break
                    except EnvironmentError:
                        raise
                        pass
        if tdir and tfile:
            args.insert(1,tfilenm)
            args.insert(1,"--esky-slave-proc")
        res = spawnv(P_WAIT,filename,args)
        _exit_code[0] = res
        raise SystemExit(res)
    #  A fake fcntl module which is false, but can fake out RPython
    class fcntl:
        LOCK_SH = 0
        def flock(self,fd,mode):
            pass
        def __nonzero__(self):
            return False
    fcntl = fcntl()
else:
    raise RuntimeError("unsupported platform: " + sys.platform)


__esky_name__ = ""

try:
    __esky_compile_with_pypy__
except NameError:
    __esky_compile_with_pypy__ = False

if __esky_compile_with_pypy__:
    # RPython doesn't have access to the "sys" module, so we fake it out.
    # The entry_point function will set these value appropriately.
    _sys = sys
    class sys:
        platform = _sys.platform
        executable = _sys.executable
        argv = _sys.argv
        version_info = _sys.version_info
        def exit(self,code):
            _exit_code[0] = code
            raise SystemExit(code)
        def exc_info(self):
            return None,None,None
    sys = sys()
    #  RPython doesn't provide the sorted() builtin, and actually makes sorting
    #  quite complicated in general.
    from pypy.rlib.listsort import TimSort
    class ListSort(TimSort):
        def lt(self,a,b):
            return True
            i = 0
            while i < len(a) and i < len(b):
                if a[i] < b[i]:
                    return True
                if a[i] > b[i]:
                    return False
                i += 1
            if len(a) < len(b):
                return True
            return False
    def sorted(lst,reverse=False):
        lst = [item for item in lst]
        ListSort(lst).sort()
        # TODO: sort seems to be descending by default?
        if not reverse:
            lst.reverse()
        return lst
    # RPython doesn't provide the "zfill" or "isalnum" methods on strings.
    def zfill(str,n):
        while len(str) < n:
            str = "0" + str
        return str
    def isalnum(str):
        for c in str:
            if not c.isalnum():
                return False
        return True
    # RPython doesn't provide the "fcntl" module.  Fake it.
    # TODO: implement it using ctypes.
    if fcntl:
        class fcntl:
            LOCK_SH = fcntl.LOCK_SH
            def flock(self,fd,mode):
                pass
        fcntl = fcntl()
else:
    #  We need to use a compatability wrapper for some string methods missing
    #  in RPython, since we can't just add them as methods on the str type.
    def zfill(str,n):
        return str.zfill(n)
    def isalnum(str):
        return str.isalnum()


def pathjoin(*args):
    """Local re-implementation of os.path.join."""
    path = args[0]
    for arg in list(args[1:]):
        if isabs(arg):
            path = arg
        else:
            path = path + SEP + arg
    return path

def basename(p):
    """Local re-implementation of os.path.basename."""
    return p.split(SEP)[-1]

def dirname(p):
    """Local re-implementation of os.path.dirname."""
    return SEP.join(p.split(SEP)[:-1])

def exists(path):
    """Local re-implementation of os.path.exists."""
    try:
        stat(path)
    except EnvironmentError, e:
        # TODO: how to get the errno under RPython?
        if not __esky_compile_with_pypy__:
            if e.errno not in (errno.ENOENT,errno.ENOTDIR,errno.ESRCH,):
                raise
        return False
    else:
        return True

def appdir_from_executable(exepath):
    """Find the top-level application directory, given sys.executable.

    Ordinarily this would simply be the directory containing the executable,
    but when running via a bundle on OSX the executable will be located at
    <appdir>/Contents/MacOS/<exe>.
    """
    appdir = dirname(exepath)
    if sys.platform == "darwin" and basename(appdir) == "MacOS":
        # Looks like we might be in an app bundle.
        appdir = dirname(appdir)
        if basename(appdir) == "Contents":
            # Yep, definitely in a bundle
            appdir = dirname(appdir)
        else:
            # Nope, some other crazy scheme
            appdir = dirname(exepath)
    return appdir


def bootstrap():
    """Bootstrap an esky frozen app into the newest available version.

    This function searches the application directory to find the highest-
    numbered version of the application that is fully installed, then
    chain-loads that version of the application.
    """
    appdir = appdir_from_executable(sys.executable)
    best_version = None
    if __esky_name__:
        best_version = get_best_version(appdir,appname=__esky_name__)
    if best_version is None:
        best_version = get_best_version(appdir)
    if best_version is None:
        raise RuntimeError("no usable frozen versions were found")
    return chainload(pathjoin(appdir,best_version))


def chainload(target_dir):
    """Load and execute the selected version of an application.

    This function replaces the currently-running executable with the equivalent
    executable from the given target directory.

    On platforms that support it, this also locks the target directory so that
    it will not be removed by any simultaneously-running instances of the
    application.
    """
    try:
        lock_version_dir(target_dir)
    except EnvironmentError:
        #  If the bootstrap file is missing, the version is being uninstalled.
        #  Our only option is to re-execute ourself and find the new version.
        if exists(dirname(target_dir)):
            if not exists(pathjoin(target_dir,ESKY_CONTROL_DIR,"bootstrap-manifest.txt")):
                # TODO: remove compatability hook
                if not exists(pathjoin(target_dir,"esky-bootstrap.txt")):
                    execv(sys.executable,list(sys.argv))
                    return
        raise
    else:
        #  If all goes well, we can actually launch the target version.
        _chainload(target_dir)


def get_exe_locations(target_dir):
    """Generate possible locations from which to chainload in the target dir."""
    # TODO: let this be a generator when not compiling with PyPy, so we can
    # avoid a few stat() calls in the common case.
    locs = []
    appdir = appdir_from_executable(sys.executable)
    #  If we're in an appdir, first try to launch from within "<appname>.app"
    #  directory.  We must also try the default scheme for backwards compat.
    if sys.platform == "darwin":
        if basename(dirname(sys.executable)) == "MacOS":
            if __esky_name__:
                locs.append(pathjoin(target_dir,
                                     __esky_name__+".app",
                                     sys.executable[len(appdir)+1:]))
            else:
                for nm in listdir(target_dir):
                    if nm.endswith(".app"):
                        locs.append(pathjoin(target_dir,
                                             nm,
                                             sys.executable[len(appdir)+1:]))
    #  This is the default scheme: the same path as the exe in the appdir.
<<<<<<< HEAD
    locs.append(target_dir + sys.executable[len(appdir):])
    #  If sys.executable was a backup file, try using orig filename.
=======
    yield target_dir + sys.executable[len(appdir):]
    #  If sys.executable was a backup file, try using original filename.
>>>>>>> 6367d071
    orig_exe = get_original_filename(sys.executable)
    if orig_exe is not None:
        locs.append(target_dir + orig_exe[len(appdir):])
    return locs


def _chainload(target_dir):
    """Default implementation of the chainload() function.

    Specific freezer modules may provide a more efficient, reliable or
    otherwise better version of this function.
    """
    exc_type,exc_value,traceback = None,None,None
    for target_exe in get_exe_locations(target_dir):
        try:
            execv(target_exe,[target_exe] + sys.argv[1:])
            return
        except EnvironmentError, exc_value:
            #  Careful, RPython lacks a usable exc_info() function.
            exc_type,_,traceback = sys.exc_info()
            if not __esky_compile_with_pypy__:
                if exc_value.errno != errno.ENOENT:
                    raise
            else:
                if exists(target_exe):
                    raise
    else:
        if exc_value is not None:
            if exc_type is not None:
                raise exc_type,exc_value,traceback
            else:
                raise exc_value


def get_best_version(appdir,include_partial_installs=False,appname=None):
    """Get the best usable version directory from inside the given appdir.

    In the common case there is only a single version directory, but failed
    or partial updates can result in several being present.  This function
    finds the highest-numbered version that is completely installed.
    """
    #  Find all potential version directories, sorted by version number.
    candidates = []
    for nm in listdir(appdir):
        (appnm,ver,platform) = split_app_version(nm)
        #  If its name didn't parse properly, don't bother looking inside.
        if ver and platform:
            #  If we're given a specific name, it must have that name
            if appname is not None and appnm != appname:
                continue
            #  We have to pay another stat() call to check if it's active.
            if is_version_dir(pathjoin(appdir,nm)):
                ver = parse_version(ver)
                candidates.append((ver,nm))
    candidates = [c[1] for c in sorted(candidates,reverse=True)]
    #  In the (hopefully) common case of no failed updates, we don't need
    #  to poke around in the filesystem so we just return asap.
    if not candidates:
        return None
    if len(candidates) == 1:
        return candidates[0]
    if include_partial_installs:
        return candidates[0]
    #  If there are several candidate versions, we need to find the best
    #  one that is completely installed.
    while candidates:
        nm = candidates.pop(0)
        if is_installed_version_dir(pathjoin(appdir,nm)):
            return nm
    return None


def get_all_versions(appdir,include_partial_installs=False):
    """Get a list of all usable version directories inside the given appdir.

    The list will be in order from most-recent to least-recent.  The head
    of the list will be the same directory as returned by get_best_version.
    """
    #  Find all potential version directories, sorted by version number.
    candidates = []
    for nm in listdir(appdir):
        (_,ver,platform) = split_app_version(nm)
        if ver and platform:
            if is_version_dir(pathjoin(appdir,nm)):
                ver = parse_version(ver)
                candidates.append((ver,nm))
    candidates = [c[1] for c in sorted(candidates,reverse=True)]
    #  Filter out any that are not completely installed.
    if not include_partial_installs:
        i = 0
        while i < len(candidates):
            if not is_installed_version_dir(pathjoin(appdir,candidates[i])):
                del candidates[i]
            else:
                i += 1
    return candidates


def is_version_dir(vdir):
    """Check whether the given directory contains an esky app version.

    Currently it only need contain the "esky-files/bootstrap-mainfest.txt" file.
    """
    if exists(pathjoin(vdir,ESKY_CONTROL_DIR,"bootstrap-manifest.txt")):
        return True
    # TODO: remove compatability hook
    if exists(pathjoin(vdir,"esky-bootstrap.txt")):
        return True
    return False


def is_installed_version_dir(vdir):
    """Check whether the given version directory is fully installed.

    Currently, a completed installation is indicated by the lack of an
    "esky-files/bootstrap" directory.
    """
    # TODO: remove compatability hook
    if not exists(pathjoin(vdir,ESKY_CONTROL_DIR,"bootstrap")):
        if not exists(pathjoin(vdir,"esky-bootstrap")):
            return True
    return False


def is_uninstalled_version_dir(vdir):
    """Check whether the given version directory is partially uninstalled.

    A partially-uninstalled version dir has had the "bootstrap-manifest.txt"
    renamed to "bootstrap-manifest-old.txt".
    """
    if exists(pathjoin(vdir,ESKY_CONTROL_DIR,"bootstrap-manifest-old.txt")):
        return True
    # TODO: remove compatability hooks
    if exists(pathjoin(vdir,"esky-bootstrap-old.txt")):
        return True
    return False
    


def split_app_version(s):
    """Split an app version string to name, version and platform components.

    For example, app-name-0.1.2.win32 => ("app-name","0.1.2","win32")
    """
    bits = s.split("-")
    idx = 1
    while idx < len(bits):
        if bits[idx]:
            if not bits[idx][0].isalpha() or not isalnum(bits[idx]):
                break
        idx += 1
    appname = "-".join(bits[:idx])
    bits = "-".join(bits[idx:]).split(".")
    version = ".".join(bits[:-1])
    platform = bits[-1]
    return (appname,version,platform)


def join_app_version(appname,version,platform):
    """Join an app name, version and platform into a version directory name.

    For example, ("app-name","0.1.2","win32") => appname-0.1.2.win32
    """
    return "%s-%s.%s" % (appname,version,platform,)
    

def parse_version(s):
    """Parse a version string into a chronologically-sortable key

    This function returns a sequence of strings that compares with the results
    for other versions in a chronologically sensible way.  You'd use it to
    compare two version strings like so:

        if parse_version("1.9.2") > parse_version("1.10.0"):
            raise RuntimeError("what rubbish, that's an older version!")

    This is essentially the parse_version() function from pkg_resources,
    but re-implemented to avoid using modules that may not be available
    during bootstrapping.
    """
    parts = []
    for part in _parse_version_parts(s.lower()):
        if part.startswith('*'):
            if part<'*final':   # remove '-' before a prerelease tag
                while parts and parts[-1]=='*final-': parts.pop()
            # remove trailing zeros from each series of numeric parts
            while parts and parts[-1]=='00000000':
                parts.pop()
        parts.append(part)
    return parts


_replace_p = {'pre':'c', 'preview':'c','-':'final-','rc':'c','dev':'@'}.get
def _parse_version_parts(s):
    parts = []
    for part in _split_version_components(s):
        part = _replace_p(part,part)
        if not part or part=='.':
            continue
        if part[:1] in '0123456789':
            parts.append(zfill(part,8))    # pad for numeric comparison
        else:
            parts.append('*'+part)
    parts.append('*final')  # ensure that alpha/beta/candidate are before final
    return parts


def _split_version_components(s):
    """Split version string into individual tokens.

    pkg_resources does this using a regexp: (\d+ | [a-z]+ | \.| -)
    Unfortunately the 're' module isn't in the bootstrap, so we have to do
    an equivalent parse by hand.  Forunately, that's pretty easy.
    """
    comps = []
    start = 0
    while start < len(s):
        end = start+1
        if s[start].isdigit():
            while end < len(s) and s[end].isdigit():
                end += 1
        elif s[start].isalpha():
            while end < len(s) and s[end].isalpha():
                end += 1
        elif s[start] in (".","-"):
            pass
        else:
            while end < len(s) and not (s[end].isdigit() or s[end].isalpha() or s[end] in (".","-")):
                end += 1
        comps.append(s[start:end])
        start = end
    return comps


def get_original_filename(backname):
    """Given a backup filename, get the original name to which it refers.

    This is only really possible if the original file actually exists and
    is not guaranteed to be correct in all cases; but unless you do something
    silly it should work out OK.

    If no matching original file is found, None is returned.
    """
    filtered = ".".join([n for n in backname.split(".") if n != "old"])
    for nm in listdir(dirname(backname)):
        if nm == backname:
            continue
        if filtered == ".".join([n for n in nm.split(".") if n != "old"]):
            return pathjoin(dirname(backname),nm)
    return None


_locked_version_dirs = {}

def lock_version_dir(vdir):
    """Lock the given version dir so it cannot be uninstalled."""
    if sys.platform == "win32":
        #  On win32, we just hold bootstrap file open for reading.
        #  This will prevent it from being renamed during uninstall.
        lockfile = pathjoin(vdir,ESKY_CONTROL_DIR,"bootstrap-manifest.txt")
        # TODO: remove compatability hooks
        if not exists(lockfile):
            lockfile = pathjoin(vdir,"esky-bootstrap.txt")
        _locked_version_dirs.setdefault(vdir,[]).append(os_open(lockfile,0,0))
    else:
        #  On posix platforms we take a shared flock on esky-files/lockfile.txt.
        #  While fcntl.fcntl locks are apparently the new hotness, they have
        #  unfortunate semantics that we don't want for this application:
        #      * not inherited across fork()
        #      * released when closing *any* fd associated with that file
        #  fcntl.flock doesn't have these problems, but may fail on NFS.
        #  To complicate matters, python sometimes emulated flock with fcntl!
        #  We therefore use a separate lock file to avoid unpleasantness.
        lockfile = pathjoin(vdir,ESKY_CONTROL_DIR,"lockfile.txt")
        # TODO: remove compatability hooks
        if not exists(lockfile):
            lockfile = pathjoin(vdir,"esky-lockfile.txt")
        f = os_open(lockfile,0,0)
        _locked_version_dirs.setdefault(vdir,[]).append(f)
        fcntl.flock(f,fcntl.LOCK_SH)

def unlock_version_dir(vdir):
    """Unlock the given version dir, allowing it to be uninstalled."""
    os_close(_locked_version_dirs[vdir].pop())

if __esky_compile_with_pypy__:
    import os.path
    def main():
        bootstrap()
    def target(driver,args):
        """Target function for compiling a standalone bootstraper with PyPy."""
        def entry_point(argv):
             sys.executable = pathjoin(os.getcwd(),argv[0])
             sys.argv = argv
             try:
                 main()
             except SystemExit, e:
                 return _exit_code[0]
             except Exception, e:
                 print e
                 return 1
             return 0
        return entry_point, None
<|MERGE_RESOLUTION|>--- conflicted
+++ resolved
@@ -298,13 +298,8 @@
                                              nm,
                                              sys.executable[len(appdir)+1:]))
     #  This is the default scheme: the same path as the exe in the appdir.
-<<<<<<< HEAD
     locs.append(target_dir + sys.executable[len(appdir):])
-    #  If sys.executable was a backup file, try using orig filename.
-=======
-    yield target_dir + sys.executable[len(appdir):]
     #  If sys.executable was a backup file, try using original filename.
->>>>>>> 6367d071
     orig_exe = get_original_filename(sys.executable)
     if orig_exe is not None:
         locs.append(target_dir + orig_exe[len(appdir):])
