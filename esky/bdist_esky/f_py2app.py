--- conflicted
+++ resolved
@@ -87,24 +87,14 @@
         lib.write(src,arcnm)
     lib.close()
     #  Create the bootstraping code, using custom code if specified.
-    code_source = [inspect.getsource(esky.bootstrap)]
+    code_source = ["__esky_name__ = '%s'" % (dist.distribution.get_name(),)]
+    code_source.append(inspect.getsource(esky.bootstrap))
     if not dist.compile_bootstrap_exes:
         code_source.append(_FAKE_ESKY_BOOTSTRAP_MODULE)
         code_source.append(_EXTRA_BOOTSTRAP_CODE)
-    code_source.append("__esky_name__ = '%s'" % (dist.distribution.get_name(),))
-<<<<<<< HEAD
-    if dist.bootstrap_code is not None:
-        code_source.append(dist.bootstrap_code)
-        code_source.append("raise RuntimeError('didnt chainload')")
-    elif dist.bootstrap_module is not None:
-        bsmodule = __import__(dist.bootstrap_module)
-        for submod in dist.bootstrap_module.split(".")[1:]:
-            bsmodule = getattr(bsmodule,submod)
-        code_source.append(inspect.getsource(bsmodule))
-        code_source.append("raise RuntimeError('didnt chainload')")
-    else:
-        code_source.append("if not __esky_compile_with_pypy__:")
-        code_source.append("    bootstrap()")
+    code_source.append(dist.get_bootstrap_code())
+    code_source.append("if not __esky_compile_with_pypy__:")
+    code_source.append("    bootstrap()")
     code_source = "\n".join(code_source)
     if dist.compile_bootstrap_exes:
         for exe in dist.get_executables(rewrite=False):
@@ -141,32 +131,16 @@
         #  Copy the bootstrapping code into the __boot__.py file.
         bsdir = dist.boostrap_dir
         with open(bsdir+"/Contents/Resources/__boot__.py","wt") as f:
-            f.write("".join(code_source))
-        #  Clear the site.py file, we don't need any of that.
+            f.write(code_source)
+        #  Clear site.py in the bootstrap dir, it doesn't do anything useful.
         with open(bsdir+"/Contents/Resources/site.py","wt") as f:
             f.write("")
         #  Copy the loader program for each script into the bootstrap env.
         copy_to_bootstrap_env("Contents/MacOS/python")
-        for exe in dist.get_executables():
+        for exe in dist.get_executables(normalise=False):
             if not exe.include_in_bootstrap_env:
                 continue
             exepath = copy_to_bootstrap_env("Contents/MacOS/"+exe.name)
-=======
-    code_source.append(dist.get_bootstrap_code())
-    code_source.append("bootstrap()")
-    code_source = "\n".join(code_source)
-    with open(dist.bootstrap_dir+"/Contents/Resources/__boot__.py","wt") as f:
-        f.write("".join(code_source))
-    #  Clear site.py in the bootstrap dir, it doesn't do anything useful.
-    with open(dist.bootstrap_dir+"/Contents/Resources/site.py","wt") as f:
-        f.write("")
-    #  Copy the loader program for each script into the bootstrap env.
-    copy_to_bootstrap_env("Contents/MacOS/python")
-    for exe in dist.get_executables(normalise=False):
-        if not exe.include_in_bootstrap_env:
-            continue
-        exepath = copy_to_bootstrap_env("Contents/MacOS/"+exe.name)
->>>>>>> 6367d071
 
 
 def zipit(dist,bsdir,zfname):
