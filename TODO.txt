
<<<<<<< HEAD
 * sudo_osx: let the auth dialog get keyboard focus.
 * get realpath of sys.executable (may have to do this by hand, hard in RPython)
 * when compiling the bootstrap exes, copy resources (e.g. icons) from
   the frozen exes
 * get pypy to compile gui-only exes
=======
 * get realpath of sys.executable (may have to do this by hand)
 * respect various distutils settings e.g. verbose, dry_run
>>>>>>> cbef78f1
 * py2exe: test operation of "optimize" and "unbuffered" flags
 * py2exe: support DLLs as well as executables (maybe?)
 * sudo_osx: let the auth dialog get keyboard focus.

 py2app:
   * Frameworks/.../Version/Python changes even when using the same
     build environment.  Why?  What can we do about it?
<|MERGE_RESOLUTION|>--- conflicted
+++ resolved
@@ -1,17 +1,12 @@
 
-<<<<<<< HEAD
+ * get realpath of sys.executable (may have to do this by hand, hard in RPython)
+ * respect various distutils settings e.g. verbose, dry_run
+ * py2exe: test operation of "optimize" and "unbuffered" flags
+ * py2exe: support DLLs as well as executables (maybe?)
  * sudo_osx: let the auth dialog get keyboard focus.
- * get realpath of sys.executable (may have to do this by hand, hard in RPython)
  * when compiling the bootstrap exes, copy resources (e.g. icons) from
    the frozen exes
  * get pypy to compile gui-only exes
-=======
- * get realpath of sys.executable (may have to do this by hand)
- * respect various distutils settings e.g. verbose, dry_run
->>>>>>> cbef78f1
- * py2exe: test operation of "optimize" and "unbuffered" flags
- * py2exe: support DLLs as well as executables (maybe?)
- * sudo_osx: let the auth dialog get keyboard focus.
 
  py2app:
    * Frameworks/.../Version/Python changes even when using the same
