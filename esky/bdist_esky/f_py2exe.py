--- conflicted
+++ resolved
@@ -157,26 +157,19 @@
         code_source.append(_FAKE_ESKY_BOOTSTRAP_MODULE)
         code_source.append(_CUSTOM_WIN32_CHAINLOADER)
     code_source.append("__esky_name__ = '%s'" % (dist.distribution.get_name(),))
-<<<<<<< HEAD
-    if dist.bootstrap_module is None:
-        code_source.append("if not __esky_compile_with_pypy__:")
-        code_source.append("    bootstrap()")
-    else:
-=======
     if dist.bootstrap_code is not None:
         code_source.append(dist.bootstrap_code)
         code_source.append("raise RuntimeError('didnt chainload')")
     elif dist.bootstrap_module is not None:
->>>>>>> aa3eb98e
         bsmodule = __import__(dist.bootstrap_module)
         for submod in dist.bootstrap_module.split(".")[1:]:
             bsmodule = getattr(bsmodule,submod)
         code_source.append(inspect.getsource(bsmodule))
         code_source.append("raise RuntimeError('didnt chainload')")
     else:
-        code_source.append("bootstrap()")
+        code_source.append("if not __esky_compile_with_pypy__:")
+        code_source.append("    bootstrap()")
     code_source = "\n".join(code_source)
-<<<<<<< HEAD
     if dist.compile_bootstrap_exes:
         for exe in dist.get_executables(rewrite=False):
             if not exe.include_in_bootstrap_env:
@@ -185,11 +178,11 @@
     else:
         code = marshal.dumps([compile(code_source,"__main__.py","exec")])
         coderes = struct.pack("iiii",
-                         0x78563412, # magic value used for integrity checking
+                         0x78563412, # magic value used for integrity checking,
                          0, # no optimization
                          False,  # normal buffered output
                          len(code),
-                         ) + "\000" + code + "\000"
+                         ) + "\x00" + code + "\x00\x00"
         #  We try to bundle the python DLL into all bootstrap executables, even
         #  if it's not bundled in the frozen distribution.  This helps keep the
         #  bootstrap env small and minimise the chance of something going wrong.
@@ -201,48 +194,22 @@
                     continue
                 if nm.lower().endswith(".pyd") or nm.lower().endswith(".dll"):
                     #  There's an unbundled C-extension, so we can't bundle
-                    #  the DLL  or our bootstrapper won't work.
+                    #  the DLL or our bootstrapper won't work.
                     pydll_bytes = None
                     break
             else:
-                with open(frozen_pydll,"rb") as f:
+                #  They've bundled the dll into the zipfile.  Rather than parse
+                #  it back out, I'm just going to grab it from the filesystem.
+                sz = 0
+                res = 0
+                while res == sz:
+                    sz += 512
+                    buf = ctypes.create_string_buffer(sz)
+                    res = ctypes.windll.kernel32.GetModuleFileNameA(sys.dllhandle,ctypes.byref(buf),sz)
+                    if not res:
+                        raise ctypes.WinError()
+                with open(buf.value,"rb") as f:
                     pydll_bytes = f.read()
-=======
-    code = marshal.dumps([compile(code_source,"__main__.py","exec")])
-    coderes = struct.pack("iiii",
-                     0x78563412, # a magic value used for integrity checking,
-                     0, # no optimization
-                     False,  # normal buffered output
-                     len(code),
-                     ) + "\x00" + code + "\x00\x00"
-    #  We try to bundle the python DLL into all bootstrap executables, even
-    #  if it's not bundled in the frozen distribution.  This helps keep the
-    #  bootstrap env small and minimises the chances of something going wrong.
-    pydll = u"python%d%d.dll" % sys.version_info[:2]
-    frozen_pydll = os.path.join(dist.freeze_dir,pydll)
-    if os.path.exists(frozen_pydll):
-        for nm in os.listdir(dist.freeze_dir):
-            if nm == pydll:
-                continue
-            if nm.lower().endswith(".pyd") or nm.lower().endswith(".dll"):
-                #  There's an unbundled C-extension, so we can't bundle
-                #  the DLL or our bootstrapper won't work.
-                pydll_bytes = None
-                break
->>>>>>> aa3eb98e
-        else:
-            #  They've bundled the dll into the zipfile.  Rather than parse
-            #  it back out, I'm just going to grab it from the filesystem.
-            sz = 0
-            res = 0
-            while res == sz:
-                sz += 512
-                buf = ctypes.create_string_buffer(sz)
-                res = ctypes.windll.kernel32.GetModuleFileNameA(sys.dllhandle,ctypes.byref(buf),sz)
-                if not res:
-                    raise ctypes.WinError()
-            with open(buf.value,"rb") as f:
-                pydll_bytes = f.read()
         #  Copy any core dependencies into the bootstrap env.
         for nm in os.listdir(dist.freeze_dir):
             if is_core_dependency(nm):
