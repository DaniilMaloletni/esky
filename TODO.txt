
<<<<<<< HEAD
 * arrange for py2app apps to have the correct name
 * cleanup_at_exit:  try to launch the *best* version rather than the
   active version, so that the active version's directory can be cleaned up.
=======
>>>>>>> 8df65b7f
 * lock active version dir in startuphooks.  this adds some startup overhead
   but improves safety.
 * put all esky control files in an "esky" subdir, for cleanliness
 * trickery to detect process termination even from signals etc:
      * O_TEMPORARY and ReadDirectoryChangesW on win32
      * fcntl on a tempfile for unix?
 * py2exe: test operation of "optimize" and "unbuffered" flags
 * respect various distutils settings e.g. verbose, dry_run
 * tests for customisable bootstrap process
 * hooks for code signing etc in the build process
 * think about hooks for upgrade events

 py2app:
   * Frameworks/.../Version/Python changes even when using the same
     build environment.  Why?  What can we do about it?
<|MERGE_RESOLUTION|>--- conflicted
+++ resolved
@@ -1,10 +1,5 @@
 
-<<<<<<< HEAD
  * arrange for py2app apps to have the correct name
- * cleanup_at_exit:  try to launch the *best* version rather than the
-   active version, so that the active version's directory can be cleaned up.
-=======
->>>>>>> 8df65b7f
  * lock active version dir in startuphooks.  this adds some startup overhead
    but improves safety.
  * put all esky control files in an "esky" subdir, for cleanliness
