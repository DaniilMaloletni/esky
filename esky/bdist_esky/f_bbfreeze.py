--- conflicted
+++ resolved
@@ -85,25 +85,9 @@
         else:
             code_source.append(_CUSTOM_WIN32_CHAINLOADER)
     code_source.append("__esky_name__ = '%s'" % (dist.distribution.get_name(),))
-<<<<<<< HEAD
-    if dist.bootstrap_code is not None:
-        code_source.append("__name__ = '__main__'")
-        code_source.append(dist.bootstrap_code)
-        code_source.append("raise RuntimeError('didnt chainload')")
-    elif dist.bootstrap_module is not None:
-        code_source.append("__name__ = '__main__'")
-        bsmodule = __import__(dist.bootstrap_module)
-        for submod in dist.bootstrap_module.split(".")[1:]:
-            bsmodule = getattr(bsmodule,submod)
-        code_source.append(inspect.getsource(bsmodule))
-        code_source.append("raise RuntimeError('didnt chainload')")
-    else:
-        code_source.append("if not __esky_compile_with_pypy__:")
-        code_source.append("    bootstrap()")
-=======
     code_source.append(dist.get_bootstrap_code())
-    code_source.append("bootstrap()")
->>>>>>> 6367d071
+    code_source.append("if not __esky_compile_with_pypy__:")
+    code_source.append("    bootstrap()")
     code_source = "\n".join(code_source)
     if dist.compile_bootstrap_exes:
         for exe in dist.get_executables(rewrite=False):
@@ -136,7 +120,6 @@
         for nm in os.listdir(dist.freeze_dir):
             if is_core_dependency(nm):
                 dist.copy_to_bootstrap_env(nm)
-<<<<<<< HEAD
         #  Copy the bbfreeze interpreter if necessary
         if f.include_py:
             if sys.platform == "win32":
@@ -151,25 +134,6 @@
                 continue
             exepath = dist.copy_to_bootstrap_env(exe.name)
             f.stripBinary(exepath)
-=======
-    for nm in os.listdir(dist.freeze_dir):
-        if is_core_dependency(nm):
-            dist.copy_to_bootstrap_env(nm)
-    #  Copy the bbfreeze interpreter if necessary
-    if f.include_py:
-        if sys.platform == "win32":
-            dist.copy_to_bootstrap_env("py.exe")
-        else:
-            dist.copy_to_bootstrap_env("py")
-    #  Copy the loader program for each script.
-    #  We explicitly strip the loader binaries, in case they were made
-    #  by linking to the library.zip.
-    for exe in dist.get_executables(normalise=False):
-        if not exe.include_in_bootstrap_env:
-            continue
-        exepath = dist.copy_to_bootstrap_env(exe.name)
-        f.stripBinary(exepath)
->>>>>>> 6367d071
 
 
 #  On Windows, execv is flaky and expensive.  If the chainloader is the same
