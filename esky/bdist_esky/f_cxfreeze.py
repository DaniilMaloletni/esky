--- conflicted
+++ resolved
@@ -91,25 +91,9 @@
         if not dist.compile_bootstrap_exes:
             code_source.append(_CUSTOM_WIN32_CHAINLOADER)
     code_source.append("__esky_name__ = '%s'" % (dist.distribution.get_name(),))
-<<<<<<< HEAD
-    if dist.bootstrap_code is not None:
-        code_source.append("__name__ = '__main__'")
-        code_source.append(dist.bootstrap_code)
-        code_source.append("raise RuntimeError('didnt chainload')")
-    elif dist.bootstrap_module is not None:
-        code_source.append("__name__ = '__main__'")
-        bsmodule = __import__(dist.bootstrap_module)
-        for submod in dist.bootstrap_module.split(".")[1:]:
-            bsmodule = getattr(bsmodule,submod)
-        code_source.append(inspect.getsource(bsmodule))
-        code_source.append("raise RuntimeError('didnt chainload')")
-    else:
-        code_source.append("if not __esky_compile_with_pypy__:")
-        code_source.append("    bootstrap()")
-=======
     code_source.append(dist.get_bootstrap_code())
-    code_source.append("bootstrap()")
->>>>>>> 6367d071
+    code_source.append("if not __esky_compile_with_pypy__:")
+    code_source.append("    bootstrap()")
     code_source = "\n".join(code_source)
     if dist.compile_bootstrap_exes:
         for exe in dist.get_executables(rewrite=False):
@@ -132,7 +116,6 @@
         for nm in os.listdir(dist.freeze_dir):
             if is_core_dependency(nm):
                 dist.copy_to_bootstrap_env(nm)
-<<<<<<< HEAD
         #  Copy the loader program for each script into the bootstrap env, and
         #  append the bootstrapping code to it as a zipfile.
         for exe in dist.get_executables(rewrite=False):
@@ -145,23 +128,6 @@
             bslib.writestr(zipfile.ZipInfo("esky/__init__.pyc",cdate),eskycode)
             bslib.writestr(zipfile.ZipInfo("esky/bootstrap.pyc",cdate),eskybscode)
             bslib.close()
-=======
-    for nm in os.listdir(dist.freeze_dir):
-        if is_core_dependency(nm) and not nm.endswith(".zip"):
-            dist.copy_to_bootstrap_env(nm)
-    #  Copy the loader program for each script into the bootstrap env, and
-    #  append the bootstrapping code to it as a zipfile.
-    for exe in dist.get_executables(normalise=False):
-        if not exe.include_in_bootstrap_env:
-            continue
-        exepath = dist.copy_to_bootstrap_env(exe.name)
-        bslib = zipfile.PyZipFile(exepath,"a",zipfile.ZIP_STORED)
-        cdate = (2000,1,1,0,0,0)
-        bslib.writestr(zipfile.ZipInfo(INITNAME+".pyc",cdate),maincode)
-        bslib.writestr(zipfile.ZipInfo("esky/__init__.pyc",cdate),eskycode)
-        bslib.writestr(zipfile.ZipInfo("esky/bootstrap.pyc",cdate),eskybscode)
-        bslib.close()
->>>>>>> 6367d071
 
 
 def _normalise_opt_name(nm):
